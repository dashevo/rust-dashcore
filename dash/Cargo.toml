[package]
name = "dashcore"
version = "0.31.0"
authors = [
    "Samuel Westrich <sam@dash.org>",
    "Anton Suprunchuk <anton@dash.org>",
    "Dmitrii Golubev <dmitrii.golubev@dash.org>"
]
license = "CC0-1.0"
homepage = "https://github.com/dashevo/rust-dashcore/"
repository = "https://github.com/dashevo/rust-dashcore/"
documentation = "https://dashcore.readme.io/docs"
description = "General purpose library for using and interoperating with Dash Core payment chain."
categories = ["cryptography::cryptocurrencies"]
keywords = [ "crypto", "dash" ]
readme = "../README.md"
exclude = ["tests", "contrib"]
edition = "2021"

# Please don't forget to add relevant features to docs.rs below
[features]
default = [ "std", "secp-recovery", "core-block-hash-use-x11" ]
base64 = [ "base64-compat" ]
rand-std = ["secp256k1/rand"]
rand = ["secp256k1/rand"]
serde = ["actual-serde", "dashcore_hashes/serde", "secp256k1/serde"]
secp-lowmemory = ["secp256k1/lowmemory"]
secp-recovery = ["secp256k1/recovery"]
signer = ["secp-recovery", "rand"]
core-block-hash-use-x11 = ["dashcore_hashes/x11"]
<<<<<<< HEAD
bls = ["bls-signatures"]
eddsa = ["ed25519-dalek"]
=======
>>>>>>> a87ccf33

# At least one of std, no-std must be enabled.
#
# The no-std feature doesn't disable std - you need to turn off the std feature for that by disabling default.
# Instead no-std enables additional features required for this crate to be usable without std.
# As a result, both can be enabled without conflict.
std = ["secp256k1/std", "dashcore_hashes/std", "bech32/std", "internals/std"]
no-std = ["core2", "dashcore_hashes/alloc", "dashcore_hashes/core2", "secp256k1/alloc"]

[package.metadata.docs.rs]
all-features = true
rustdoc-args = ["--cfg", "docsrs"]

[dependencies]
internals = { package = "dashcore-private", version = "0.1.0", path = "../internals" }
bech32 = { version = "0.9.0", default-features = false }
dashcore_hashes = { path = "../hashes", package = "dashcore_hashes", default-features = false }
secp256k1 = { default-features = false, features = ["hashes"], version= "0.30.0" }
core2 = { version = "0.3.0", optional = true, features = ["alloc"], default-features = false }
rustversion = { version="1.0.9"}
# Do NOT use this as a feature! Use the `serde` feature instead.
actual-serde = { package = "serde", version = "1.0.103", default-features = false, features = [ "derive", "alloc" ], optional = true }

base64-compat = { version = "1.0.0", optional = true }
bitcoinconsensus = { version = "0.20.2-0.5.0", default-features = false, optional = true }
hex_lit = "0.1.1"

anyhow = { version= "1.0" }
hex = { version= "0.4" }
bincode = { version= "2.0.0-rc.3", optional = true }
bitflags = "2.6.0"
bls-signatures = { git = "https://github.com/dashpay/bls-signatures", tag = "1.3.3", optional = true }
serde_repr = "0.1.19"
strum = { version = "0.26", features = ["derive"] }
lazy_static = "1.5.0"
ed25519-dalek = { version = "2.1", features = ["rand_core"], optional = true }

[dev-dependencies]
serde_json = "1.0.96"
serde_test = "1.0.19"
serde_derive = "1.0.103"
secp256k1 = { features = [ "recovery", "rand", "hashes" ], version="0.30.0" }
bip39 = "2.0.0"
bincode_test = {package = "bincode", version= "1.3.3" }

[[example]]
name = "bip32"

[[example]]
name = "handshake"
required-features = ["std"]

[[example]]
name = "ecdsa-psbt"
required-features = ["std", "bitcoinconsensus"]

[[example]]
name = "taproot-psbt"
required-features = ["std", "rand-std", "bitcoinconsensus"]<|MERGE_RESOLUTION|>--- conflicted
+++ resolved
@@ -1,6 +1,6 @@
 [package]
 name = "dashcore"
-version = "0.31.0"
+version = "0.32.0"
 authors = [
     "Samuel Westrich <sam@dash.org>",
     "Anton Suprunchuk <anton@dash.org>",
@@ -28,11 +28,8 @@
 secp-recovery = ["secp256k1/recovery"]
 signer = ["secp-recovery", "rand"]
 core-block-hash-use-x11 = ["dashcore_hashes/x11"]
-<<<<<<< HEAD
 bls = ["bls-signatures"]
 eddsa = ["ed25519-dalek"]
-=======
->>>>>>> a87ccf33
 
 # At least one of std, no-std must be enabled.
 #
